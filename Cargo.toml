--- conflicted
+++ resolved
@@ -13,9 +13,5 @@
 keywords = ["egui", "toast", "notification"]
 
 [dependencies]
-<<<<<<< HEAD
-egui = { git = 'https://github.com/ingo-dsp/egui.git', branch = "develop-ingo-2" }
-instant = { version = "0.1", features = ["wasm-bindgen"] }
-=======
-egui = { version = "0.27", default-features = false }
->>>>>>> 6f1d7853
+egui = { git = 'https://github.com/ingo-dsp/egui.git', branch = "develop-ingo-3", default-features = false }
+instant = { version = "0.1", features = ["wasm-bindgen"] }